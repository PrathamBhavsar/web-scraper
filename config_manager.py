import json
from pathlib import Path

class ConfigManager:
    def __init__(self):
        self.config_path = Path("config.json")
        self.config = self.load_config()

    def load_config(self):
        """Load configuration from config.json or create it if missing."""
        if self.config_path.exists():
            try:
                with open(self.config_path, 'r', encoding='utf-8') as f:
                    return json.load(f)
            except json.JSONDecodeError:
                # Corrupted config.json—create a fresh default
                return self.create_default_config()
        else:
            return self.create_default_config()

    def create_default_config(self):
        """Create default configuration file and return its contents."""
        default_config = {
            "general": {
                "download_path": "C:\\scraper_downloads\\",
                "max_storage_gb": 100,
                "parallel_downloads": 3,
                "delay_between_requests": 1000,
                "user_agent": "Mozilla/5.0 (Windows NT 10.0; Win64; x64) AppleWebKit/537.36"
            },
            "download": {
                "download_method": "direct", 
                "idm_path": "C:\\Program Files (x86)\\Internet Download Manager\\idman.exe",
                "max_retries": 2,
<<<<<<< HEAD
                "connect_timeout_seconds": 10,
                "read_timeout_seconds": 120,
=======
                "timeout_seconds": 60,
>>>>>>> 203b84c8
                "chunk_size": 8192,
                "verify_downloads": False
            },
            "scraping": {
                "start_from_last_page": True,
                "pages_per_batch": 10,
                "wait_time_ms": 1000,
                "max_concurrent_pages": 5,
                "skip_existing_files": True
            },
            "storage": {
                "create_subdirectories": True,
                "compress_json": False,
                "backup_progress": True,
                "cleanup_incomplete": False
            },
            "logging": {
                "log_level": "INFO",
                "log_to_file": True,
                "log_file_path": "scraper.log",
                "max_log_size_mb": 50
            },
            "validation": {
                "min_video_size_bytes": 1024,
                "min_thumbnail_size_bytes": 100,
                "required_json_fields": ["video_id"],
                "max_validation_retries": 1,
                "validation_delay_seconds": 1
            }
        }
<<<<<<< HEAD
        
=======
>>>>>>> 203b84c8
        with open(self.config_path, 'w', encoding='utf-8') as f:
            json.dump(default_config, f, indent=2)
        return default_config

<<<<<<< HEAD

=======
>>>>>>> 203b84c8
    def validate_config(self):
        """Validate configuration values are within acceptable ranges."""
        errors = []
        if self.config["general"]["max_storage_gb"] < 1:
            errors.append("max_storage_gb must be at least 1 GB")
        if self.config["download"]["timeout_seconds"] < 5:
            errors.append("timeout_seconds must be at least 5")
        if self.config["validation"]["min_video_size_bytes"] < 1024:
            errors.append("min_video_size_bytes must be at least 1024")
        return len(errors) == 0, errors

    def get_config(self):
        """Get the current loaded configuration."""
        return self.config<|MERGE_RESOLUTION|>--- conflicted
+++ resolved
@@ -32,12 +32,8 @@
                 "download_method": "direct", 
                 "idm_path": "C:\\Program Files (x86)\\Internet Download Manager\\idman.exe",
                 "max_retries": 2,
-<<<<<<< HEAD
                 "connect_timeout_seconds": 10,
                 "read_timeout_seconds": 120,
-=======
-                "timeout_seconds": 60,
->>>>>>> 203b84c8
                 "chunk_size": 8192,
                 "verify_downloads": False
             },
@@ -68,18 +64,12 @@
                 "validation_delay_seconds": 1
             }
         }
-<<<<<<< HEAD
-        
-=======
->>>>>>> 203b84c8
+
         with open(self.config_path, 'w', encoding='utf-8') as f:
             json.dump(default_config, f, indent=2)
         return default_config
 
-<<<<<<< HEAD
 
-=======
->>>>>>> 203b84c8
     def validate_config(self):
         """Validate configuration values are within acceptable ranges."""
         errors = []
