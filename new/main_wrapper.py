#!/usr/bin/env python3
"""
<<<<<<< HEAD
Main Wrapper - Backward Compatibility Layer

Maintains the existing start/stop API for GUI and other integrations
while forwarding to the new ScrapeOrchestrator.

Author: AI Assistant
Version: 2.0 - Refactored for orchestrator integration
=======
Main Wrapper for Parser GUI Integration - Fixed Version

This wrapper provides simple start() and stop() functions that can be called
by the GUI to control the main parser process with proper encoding handling.

FIXES:
- Proper Unicode/encoding handling
- Better subprocess management
- Improved error handling
- Cross-platform compatibility

Author: AI Assistant
Version: 1.1 - Fixed encoding and process control
>>>>>>> 72b14503
"""

import os
import sys
import threading
import time
from typing import Optional, Dict, Any
import logging

from scrape_orchestrator import ScrapeOrchestrator
from config_manager import ConfigManager
from utils import LoggingConfig

logger = logging.getLogger(__name__)


<<<<<<< HEAD
class ParserWrapper:
    """Wrapper class that maintains backward compatibility."""
=======

class ImprovedParserWrapper:
    """Enhanced wrapper class for the main parser with encoding fixes"""
>>>>>>> 72b14503

    def __init__(self):
        """Initialize the parser wrapper."""
        self.orchestrator: Optional[ScrapeOrchestrator] = None
        self.is_running = False
        self.should_stop = False
<<<<<<< HEAD
        self.worker_thread: Optional[threading.Thread] = None
        self.results: Optional[Dict[str, Any]] = None
        self.error_message: Optional[str] = None

        # Setup basic logging
        try:
            config_manager = ConfigManager()
            config = config_manager.load_config()
            log_config = config.get("logging", {})

            if not logging.getLogger().handlers:  # Only setup if not already configured
                LoggingConfig.setup_logging(
                    log_config.get("log_level", "INFO"),
                    log_config.get("log_file_path") if log_config.get("log_to_file") else None
                )
        except Exception as e:
            # Fallback to basic logging if config fails
            logging.basicConfig(level=logging.INFO)
            logger.warning(f"Could not load logging config: {e}")

    def start(self) -> bool:
        """
        Start the parser process.

        Returns:
            True if started successfully
        """
=======
        self.output_thread: Optional[threading.Thread] = None

    def start(self) -> bool:
        """Start the parser process with proper encoding handling"""
>>>>>>> 72b14503
        if self.is_running:
            logger.warning("Parser is already running")
            return False

        try:
            logger.info("Starting parser via orchestrator")

<<<<<<< HEAD
            # Reset state
            self.should_stop = False
            self.results = None
            self.error_message = None

            # Initialize orchestrator
            try:
                self.orchestrator = ScrapeOrchestrator(
                    config_file="config.json",
                    progress_file="progress.json",
                    dry_run=False  # Live mode for backward compatibility
                )
                logger.info("Orchestrator initialized successfully")
            except Exception as e:
                self.error_message = f"Failed to initialize orchestrator: {e}"
                logger.error(self.error_message)
                return False

            # Start worker thread
            self.worker_thread = threading.Thread(
                target=self._worker_function,
                daemon=True,
                name="ParserWorkerThread"
            )

            self.is_running = True
            self.worker_thread.start()
=======
            print("Starting parser with UTF-8 encoding...")

            # Set up environment variables for UTF-8 encoding
            env = os.environ.copy()
            env['PYTHONIOENCODING'] = 'utf-8'
            env['PYTHONUTF8'] = '1'

            # Create startup info for Windows
            startupinfo = None
            creation_flags = 0

            if sys.platform.startswith('win'):
                startupinfo = subprocess.STARTUPINFO()
                startupinfo.dwFlags |= subprocess.STARTF_USESHOWWINDOW
                startupinfo.wShowWindow = subprocess.SW_HIDE
                creation_flags = subprocess.CREATE_NO_WINDOW

            # Start the process with proper encoding and error handling
            self.process = subprocess.Popen(
                [sys.executable, "-u", "main_scraper.py"],  # -u for unbuffered output
                stdout=subprocess.PIPE,
                stderr=subprocess.STDOUT,
                universal_newlines=True,
                encoding='utf-8',
                errors='replace',  # Replace problematic characters instead of crashing
                bufsize=1,
                env=env,
                startupinfo=startupinfo,
                creationflags=creation_flags
            )

            self.is_running = True
            self.should_stop = False

            print(f"Parser started successfully with PID: {self.process.pid}")

            # Start output monitoring thread
            self.output_thread = threading.Thread(target=self._monitor_output, daemon=True)
            self.output_thread.start()
>>>>>>> 72b14503

            logger.info("Parser started successfully in background thread")
            return True

        except Exception as e:
<<<<<<< HEAD
            self.error_message = f"Error starting parser: {e}"
            logger.error(self.error_message)
=======
            print(f"Error starting parser: {e}")
>>>>>>> 72b14503
            self.is_running = False
            return False

    def stop(self) -> bool:
<<<<<<< HEAD
        """
        Stop the parser process.

        Returns:
            True if stopped successfully
        """
        if not self.is_running:
            logger.warning("Parser is not running")
            return True

        try:
            logger.info("Stopping parser...")

            # Signal orchestrator to stop
=======
        """Stop the parser process gracefully"""
        if not self.is_running or not self.process:
            print("Parser is not running!")
            return False

        try:
            print("Stopping parser...")

            # Signal monitoring thread to stop
>>>>>>> 72b14503
            self.should_stop = True
            if self.orchestrator:
                self.orchestrator.stop()

<<<<<<< HEAD
            # Wait for worker thread to finish (with timeout)
            if self.worker_thread and self.worker_thread.is_alive():
                logger.info("Waiting for worker thread to finish...")
                self.worker_thread.join(timeout=10.0)
=======
            # Try graceful termination first
            try:
                self.process.terminate()

                # Wait for graceful shutdown with timeout
                try:
                    exit_code = self.process.wait(timeout=10)
                    print(f"Parser stopped gracefully (exit code: {exit_code})")
                except subprocess.TimeoutExpired:
                    print("Parser didn't stop gracefully, forcing termination...")
                    self.process.kill()
                    exit_code = self.process.wait()
                    print(f"Parser forcefully terminated (exit code: {exit_code})")

            except Exception as term_error:
                print(f"Error during termination: {term_error}")
                try:
                    self.process.kill()
                    self.process.wait()
                    print("Parser forcefully killed")
                except Exception as kill_error:
                    print(f"Error killing process: {kill_error}")
>>>>>>> 72b14503

                if self.worker_thread.is_alive():
                    logger.warning("Worker thread did not finish within timeout")
                else:
                    logger.info("Worker thread finished successfully")

<<<<<<< HEAD
            self.is_running = False
            logger.info("Parser stopped successfully")
            return True

        except Exception as e:
            self.error_message = f"Error stopping parser: {e}"
            logger.error(self.error_message)
=======
            # Wait for monitoring thread to finish
            if self.output_thread and self.output_thread.is_alive():
                self.output_thread.join(timeout=2)

            return True

        except Exception as e:
            print(f"Error stopping parser: {e}")
>>>>>>> 72b14503
            return False

    def is_parser_running(self) -> bool:
        """
        Check if parser is currently running.

        Returns:
            True if parser is running
        """
        return self.is_running and (not self.worker_thread or self.worker_thread.is_alive())

    def get_status(self) -> Dict[str, Any]:
        """
        Get current parser status.

        Returns:
            Status information dictionary
        """
        status = {
            "running": self.is_parser_running(),
            "should_stop": self.should_stop,
            "has_results": self.results is not None,
            "error_message": self.error_message,
            "worker_thread_alive": self.worker_thread.is_alive() if self.worker_thread else False
        }

        # Add orchestrator state if available
        if self.orchestrator:
            try:
                orchestrator_state = self.orchestrator.get_current_state()
                status["orchestrator_state"] = orchestrator_state
            except Exception as e:
                status["orchestrator_error"] = str(e)

        return status

    def get_results(self) -> Optional[Dict[str, Any]]:
        """
        Get the results from the last parser run.

        Returns:
            Results dictionary or None if not available
        """
        return self.results

    def _worker_function(self) -> None:
        """
        Worker function that runs in the background thread.
        """
        try:
            logger.info("Parser worker thread started")

            if not self.orchestrator:
                self.error_message = "Orchestrator not initialized"
                logger.error(self.error_message)
                self.is_running = False
                return

            # Run the orchestrator
            logger.info("Starting orchestrator workflow")
            self.results = self.orchestrator.run()

            logger.info("Orchestrator workflow completed")

<<<<<<< HEAD
            # Log results summary
            if self.results:
                success = self.results.get("success", False)
                pages = self.results.get("pages_processed", 0)
                videos = self.results.get("videos_found", 0)

                logger.info(f"Parser completed: success={success}, "
                           f"pages={pages}, videos={videos}")

        except Exception as e:
            self.error_message = f"Error in worker thread: {e}"
            logger.error(self.error_message, exc_info=True)
            self.results = {
                "success": False,
                "error": str(e),
                "interrupted": False
            }

        finally:
            logger.info("Parser worker thread finishing")
            self.is_running = False


# Global instance for backward compatibility
_parser_wrapper = ParserWrapper()
=======
    def get_status(self) -> dict:
        """Get detailed parser status"""
        if not self.process:
            return {"running": False, "pid": None, "exit_code": None}

        # Check if process is still alive
        exit_code = self.process.poll()
        if exit_code is not None:
            # Process has terminated
            self.is_running = False
            return {"running": False, "pid": self.process.pid, "exit_code": exit_code}

        return {"running": self.is_running, "pid": self.process.pid, "exit_code": None}

    def _monitor_output(self):
        """Monitor parser output in background thread with encoding safety"""
        print("Output monitoring started")

        try:
            while self.is_running and not self.should_stop and self.process:
                try:
                    # Check if process is still alive
                    if self.process.poll() is not None:
                        print("Parser process has terminated")
                        self.is_running = False
                        break

                    # Try to read a line with proper encoding handling
                    line = self.process.stdout.readline()

                    if line:
                        # Clean the line and handle any remaining encoding issues
                        try:
                            clean_line = line.strip()
                            if clean_line:
                                print(f"[PARSER] {clean_line}")
                        except UnicodeEncodeError:
                            # If there are still encoding issues, replace problematic characters
                            clean_line = line.strip().encode('ascii', 'replace').decode('ascii')
                            if clean_line:
                                print(f"[PARSER] {clean_line}")

                    # Small delay to prevent busy waiting
                    time.sleep(0.1)

                except Exception as e:
                    print(f"Error reading parser output: {e}")
                    break

        except Exception as e:
            print(f"Error in output monitoring thread: {e}")
        finally:
            print("Output monitoring stopped")


# Global parser instance
_parser_wrapper = ImprovedParserWrapper()
>>>>>>> 72b14503


def start() -> bool:
    """
    Start the parser (backward compatibility function).

    Returns:
        True if started successfully
    """
    return _parser_wrapper.start()


def stop() -> bool:
    """
    Stop the parser (backward compatibility function).

    Returns:
        True if stopped successfully
    """
    return _parser_wrapper.stop()


def is_running() -> bool:
    """
    Check if parser is running (backward compatibility function).

    Returns:
        True if parser is running
    """
    return _parser_wrapper.is_parser_running()


<<<<<<< HEAD
def get_status() -> Dict[str, Any]:
    """
    Get parser status (backward compatibility function).

    Returns:
        Status information dictionary
    """
    return _parser_wrapper.get_status()


def get_results() -> Optional[Dict[str, Any]]:
    """
    Get parser results (backward compatibility function).

    Returns:
        Results dictionary or None if not available
    """
    return _parser_wrapper.get_results()


# Legacy compatibility functions
def get_output() -> Optional[str]:
    """
    Legacy function for getting parser output.

    Note: The new orchestrator doesn't provide line-by-line output,
    so this returns status information instead.

    Returns:
        Status message or None
    """
    if not _parser_wrapper.is_parser_running():
        return None

    status = _parser_wrapper.get_status()
    orchestrator_state = status.get("orchestrator_state", {})
    progress_stats = orchestrator_state.get("progress_stats", {})

    if progress_stats:
        current_page = progress_stats.get("current_page", "Unknown")
        total_downloaded = progress_stats.get("total_downloaded", 0)
        total_size_mb = progress_stats.get("total_size_mb", 0)

        return f"Processing page {current_page} - Downloaded: {total_downloaded} videos ({total_size_mb:.1f} MB)"

    return "Parser running..."


def main():
    """Main function for testing the wrapper."""
    print("🧪 Testing Parser Wrapper v2.0")
=======
def get_status() -> dict:
    """Get parser status (GUI interface function)"""
    return _parser_wrapper.get_status()


def get_output() -> Optional[str]:
    """Get parser output (GUI interface function)"""
    return _parser_wrapper.get_output()


def main():
    """Main function for testing the wrapper"""
    print("Testing Improved Parser Wrapper v1.1")
>>>>>>> 72b14503
    print("=" * 50)

    try:
        # Test status
        print("\n1. Testing initial status...")
        status = get_status()
        print(f"Initial status: {status}")

        # Test start
        print("\n2. Testing start()...")
        if start():
            print("Start successful")

<<<<<<< HEAD
            # Monitor for a bit
            print("\n3. Monitoring parser for 30 seconds...")
            for i in range(6):
                time.sleep(5)
                if not is_running():
                    print("Parser finished early")
                    break

                status = get_status()
                print(f"Status update {i+1}: running={status['running']}")

                output = get_output()
                if output:
                    print(f"Output: {output}")
=======
            # Let it run for a few seconds
            print("\n2. Letting parser run for 10 seconds...")
            for i in range(10):
                time.sleep(1)
                status = get_status()
                if not status['running']:
                    print(f"Parser stopped unexpectedly (exit code: {status.get('exit_code')})")
                    break
                print(f"Running... ({i+1}/10) PID: {status.get('pid')}")
>>>>>>> 72b14503

            # Test stop
            if is_running():
                print("\n3. Testing stop()...")
                if stop():
                    print("Stop successful")
                else:
                    print("Stop failed")
            else:
<<<<<<< HEAD
                print("❌ Stop failed")

            # Get final results
            results = get_results()
            if results:
                print("\n5. Final results:")
                for key, value in results.items():
                    print(f"  {key}: {value}")

=======
                print("\n3. Parser already stopped")
>>>>>>> 72b14503
        else:
            print("Start failed")

    except KeyboardInterrupt:
        print("\n\nInterrupted by user")
        if is_running():
            print("Stopping parser...")
            stop()
    except Exception as e:
        print(f"\nError in testing: {e}")
        if is_running():
            stop()


if __name__ == "__main__":
    # Setup logging for testing
    logging.basicConfig(level=logging.INFO)
    main()<|MERGE_RESOLUTION|>--- conflicted
+++ resolved
@@ -1,28 +1,12 @@
 #!/usr/bin/env python3
 """
-<<<<<<< HEAD
-Main Wrapper - Backward Compatibility Layer
-
-Maintains the existing start/stop API for GUI and other integrations
-while forwarding to the new ScrapeOrchestrator.
+Main Wrapper for Parser GUI Integration
+
+This wrapper provides simple start() and stop() functions that can be called
+by the GUI to control the main parser process.
 
 Author: AI Assistant
-Version: 2.0 - Refactored for orchestrator integration
-=======
-Main Wrapper for Parser GUI Integration - Fixed Version
-
-This wrapper provides simple start() and stop() functions that can be called
-by the GUI to control the main parser process with proper encoding handling.
-
-FIXES:
-- Proper Unicode/encoding handling
-- Better subprocess management
-- Improved error handling
-- Cross-platform compatibility
-
-Author: AI Assistant
-Version: 1.1 - Fixed encoding and process control
->>>>>>> 72b14503
+Version: 1.0
 """
 
 import os
@@ -39,54 +23,17 @@
 logger = logging.getLogger(__name__)
 
 
-<<<<<<< HEAD
 class ParserWrapper:
-    """Wrapper class that maintains backward compatibility."""
-=======
-
-class ImprovedParserWrapper:
-    """Enhanced wrapper class for the main parser with encoding fixes"""
->>>>>>> 72b14503
+    """Wrapper class for the main parser"""
 
     def __init__(self):
         """Initialize the parser wrapper."""
         self.orchestrator: Optional[ScrapeOrchestrator] = None
         self.is_running = False
         self.should_stop = False
-<<<<<<< HEAD
-        self.worker_thread: Optional[threading.Thread] = None
-        self.results: Optional[Dict[str, Any]] = None
-        self.error_message: Optional[str] = None
-
-        # Setup basic logging
-        try:
-            config_manager = ConfigManager()
-            config = config_manager.load_config()
-            log_config = config.get("logging", {})
-
-            if not logging.getLogger().handlers:  # Only setup if not already configured
-                LoggingConfig.setup_logging(
-                    log_config.get("log_level", "INFO"),
-                    log_config.get("log_file_path") if log_config.get("log_to_file") else None
-                )
-        except Exception as e:
-            # Fallback to basic logging if config fails
-            logging.basicConfig(level=logging.INFO)
-            logger.warning(f"Could not load logging config: {e}")
 
     def start(self) -> bool:
-        """
-        Start the parser process.
-
-        Returns:
-            True if started successfully
-        """
-=======
-        self.output_thread: Optional[threading.Thread] = None
-
-    def start(self) -> bool:
-        """Start the parser process with proper encoding handling"""
->>>>>>> 72b14503
+        """Start the parser process"""
         if self.is_running:
             logger.warning("Parser is already running")
             return False
@@ -94,7 +41,6 @@
         try:
             logger.info("Starting parser via orchestrator")
 
-<<<<<<< HEAD
             # Reset state
             self.should_stop = False
             self.results = None
@@ -113,154 +59,74 @@
                 logger.error(self.error_message)
                 return False
 
-            # Start worker thread
-            self.worker_thread = threading.Thread(
-                target=self._worker_function,
-                daemon=True,
-                name="ParserWorkerThread"
-            )
-
-            self.is_running = True
-            self.worker_thread.start()
-=======
-            print("Starting parser with UTF-8 encoding...")
-
-            # Set up environment variables for UTF-8 encoding
-            env = os.environ.copy()
-            env['PYTHONIOENCODING'] = 'utf-8'
-            env['PYTHONUTF8'] = '1'
-
-            # Create startup info for Windows
-            startupinfo = None
-            creation_flags = 0
-
-            if sys.platform.startswith('win'):
-                startupinfo = subprocess.STARTUPINFO()
-                startupinfo.dwFlags |= subprocess.STARTF_USESHOWWINDOW
-                startupinfo.wShowWindow = subprocess.SW_HIDE
-                creation_flags = subprocess.CREATE_NO_WINDOW
-
-            # Start the process with proper encoding and error handling
+            print("🚀 Starting parser...")
+
+            # Start the process
             self.process = subprocess.Popen(
-                [sys.executable, "-u", "main_scraper.py"],  # -u for unbuffered output
+                [sys.executable, "main_scraper.py"],
                 stdout=subprocess.PIPE,
                 stderr=subprocess.STDOUT,
                 universal_newlines=True,
-                encoding='utf-8',
-                errors='replace',  # Replace problematic characters instead of crashing
-                bufsize=1,
-                env=env,
-                startupinfo=startupinfo,
-                creationflags=creation_flags
+                bufsize=1
             )
 
             self.is_running = True
             self.should_stop = False
 
-            print(f"Parser started successfully with PID: {self.process.pid}")
+            print(f"✅ Parser started with PID: {self.process.pid}")
 
             # Start output monitoring thread
             self.output_thread = threading.Thread(target=self._monitor_output, daemon=True)
             self.output_thread.start()
->>>>>>> 72b14503
-
-            logger.info("Parser started successfully in background thread")
+
             return True
 
         except Exception as e:
-<<<<<<< HEAD
-            self.error_message = f"Error starting parser: {e}"
-            logger.error(self.error_message)
-=======
-            print(f"Error starting parser: {e}")
->>>>>>> 72b14503
+            print(f"❌ Error starting parser: {e}")
             self.is_running = False
             return False
 
     def stop(self) -> bool:
-<<<<<<< HEAD
-        """
-        Stop the parser process.
-
-        Returns:
-            True if stopped successfully
-        """
-        if not self.is_running:
-            logger.warning("Parser is not running")
-            return True
-
-        try:
-            logger.info("Stopping parser...")
-
-            # Signal orchestrator to stop
-=======
-        """Stop the parser process gracefully"""
+        """Stop the parser process"""
         if not self.is_running or not self.process:
             print("Parser is not running!")
             return False
 
         try:
-            print("Stopping parser...")
-
-            # Signal monitoring thread to stop
->>>>>>> 72b14503
+            print("🛑 Stopping parser...")
+
             self.should_stop = True
-            if self.orchestrator:
-                self.orchestrator.stop()
-
-<<<<<<< HEAD
-            # Wait for worker thread to finish (with timeout)
-            if self.worker_thread and self.worker_thread.is_alive():
-                logger.info("Waiting for worker thread to finish...")
-                self.worker_thread.join(timeout=10.0)
-=======
+
             # Try graceful termination first
-            try:
+            if hasattr(self.process, 'terminate'):
                 self.process.terminate()
 
-                # Wait for graceful shutdown with timeout
+                # Wait for graceful shutdown
                 try:
-                    exit_code = self.process.wait(timeout=10)
-                    print(f"Parser stopped gracefully (exit code: {exit_code})")
+                    self.process.wait(timeout=10)
+                    print("✅ Parser stopped gracefully")
                 except subprocess.TimeoutExpired:
-                    print("Parser didn't stop gracefully, forcing termination...")
-                    self.process.kill()
-                    exit_code = self.process.wait()
-                    print(f"Parser forcefully terminated (exit code: {exit_code})")
-
-            except Exception as term_error:
-                print(f"Error during termination: {term_error}")
-                try:
+                    print("⚠️ Graceful shutdown timeout, forcing termination...")
                     self.process.kill()
                     self.process.wait()
-                    print("Parser forcefully killed")
-                except Exception as kill_error:
-                    print(f"Error killing process: {kill_error}")
->>>>>>> 72b14503
-
-                if self.worker_thread.is_alive():
-                    logger.warning("Worker thread did not finish within timeout")
-                else:
-                    logger.info("Worker thread finished successfully")
-
-<<<<<<< HEAD
+                    print("✅ Parser forcefully terminated")
+            else:
+                # Fallback for older Python versions
+                os.kill(self.process.pid, signal.SIGTERM)
+                time.sleep(2)
+                try:
+                    os.kill(self.process.pid, 0)  # Check if still running
+                    os.kill(self.process.pid, signal.SIGKILL)  # Force kill
+                except OSError:
+                    pass  # Process already terminated
+
             self.is_running = False
-            logger.info("Parser stopped successfully")
+            self.process = None
+
             return True
 
         except Exception as e:
-            self.error_message = f"Error stopping parser: {e}"
-            logger.error(self.error_message)
-=======
-            # Wait for monitoring thread to finish
-            if self.output_thread and self.output_thread.is_alive():
-                self.output_thread.join(timeout=2)
-
-            return True
-
-        except Exception as e:
-            print(f"Error stopping parser: {e}")
->>>>>>> 72b14503
+            print(f"❌ Error stopping parser: {e}")
             return False
 
     def is_parser_running(self) -> bool:
@@ -325,7 +191,6 @@
 
             logger.info("Orchestrator workflow completed")
 
-<<<<<<< HEAD
             # Log results summary
             if self.results:
                 success = self.results.get("success", False)
@@ -336,80 +201,29 @@
                            f"pages={pages}, videos={videos}")
 
         except Exception as e:
-            self.error_message = f"Error in worker thread: {e}"
-            logger.error(self.error_message, exc_info=True)
-            self.results = {
-                "success": False,
-                "error": str(e),
-                "interrupted": False
-            }
-
-        finally:
-            logger.info("Parser worker thread finishing")
-            self.is_running = False
-
-
-# Global instance for backward compatibility
+            print(f"Error reading parser output: {e}")
+            return None
+
+    def _monitor_output(self):
+        """Monitor parser output in background thread"""
+        while self.is_running and not self.should_stop:
+            try:
+                output = self.get_output()
+                if output:
+                    print(f"[PARSER] {output}")
+
+                # Small delay to prevent busy waiting
+                time.sleep(0.1)
+
+            except Exception as e:
+                print(f"Error in output monitoring: {e}")
+                break
+
+        print("Output monitoring stopped")
+
+
+# Global parser instance
 _parser_wrapper = ParserWrapper()
-=======
-    def get_status(self) -> dict:
-        """Get detailed parser status"""
-        if not self.process:
-            return {"running": False, "pid": None, "exit_code": None}
-
-        # Check if process is still alive
-        exit_code = self.process.poll()
-        if exit_code is not None:
-            # Process has terminated
-            self.is_running = False
-            return {"running": False, "pid": self.process.pid, "exit_code": exit_code}
-
-        return {"running": self.is_running, "pid": self.process.pid, "exit_code": None}
-
-    def _monitor_output(self):
-        """Monitor parser output in background thread with encoding safety"""
-        print("Output monitoring started")
-
-        try:
-            while self.is_running and not self.should_stop and self.process:
-                try:
-                    # Check if process is still alive
-                    if self.process.poll() is not None:
-                        print("Parser process has terminated")
-                        self.is_running = False
-                        break
-
-                    # Try to read a line with proper encoding handling
-                    line = self.process.stdout.readline()
-
-                    if line:
-                        # Clean the line and handle any remaining encoding issues
-                        try:
-                            clean_line = line.strip()
-                            if clean_line:
-                                print(f"[PARSER] {clean_line}")
-                        except UnicodeEncodeError:
-                            # If there are still encoding issues, replace problematic characters
-                            clean_line = line.strip().encode('ascii', 'replace').decode('ascii')
-                            if clean_line:
-                                print(f"[PARSER] {clean_line}")
-
-                    # Small delay to prevent busy waiting
-                    time.sleep(0.1)
-
-                except Exception as e:
-                    print(f"Error reading parser output: {e}")
-                    break
-
-        except Exception as e:
-            print(f"Error in output monitoring thread: {e}")
-        finally:
-            print("Output monitoring stopped")
-
-
-# Global parser instance
-_parser_wrapper = ImprovedParserWrapper()
->>>>>>> 72b14503
 
 
 def start() -> bool:
@@ -442,73 +256,17 @@
     return _parser_wrapper.is_parser_running()
 
 
-<<<<<<< HEAD
-def get_status() -> Dict[str, Any]:
-    """
-    Get parser status (backward compatibility function).
-
-    Returns:
-        Status information dictionary
-    """
-    return _parser_wrapper.get_status()
-
-
-def get_results() -> Optional[Dict[str, Any]]:
-    """
-    Get parser results (backward compatibility function).
-
-    Returns:
-        Results dictionary or None if not available
-    """
-    return _parser_wrapper.get_results()
-
-
-# Legacy compatibility functions
-def get_output() -> Optional[str]:
-    """
-    Legacy function for getting parser output.
-
-    Note: The new orchestrator doesn't provide line-by-line output,
-    so this returns status information instead.
-
-    Returns:
-        Status message or None
-    """
-    if not _parser_wrapper.is_parser_running():
-        return None
-
-    status = _parser_wrapper.get_status()
-    orchestrator_state = status.get("orchestrator_state", {})
-    progress_stats = orchestrator_state.get("progress_stats", {})
-
-    if progress_stats:
-        current_page = progress_stats.get("current_page", "Unknown")
-        total_downloaded = progress_stats.get("total_downloaded", 0)
-        total_size_mb = progress_stats.get("total_size_mb", 0)
-
-        return f"Processing page {current_page} - Downloaded: {total_downloaded} videos ({total_size_mb:.1f} MB)"
-
-    return "Parser running..."
-
-
-def main():
-    """Main function for testing the wrapper."""
-    print("🧪 Testing Parser Wrapper v2.0")
-=======
 def get_status() -> dict:
     """Get parser status (GUI interface function)"""
-    return _parser_wrapper.get_status()
-
-
-def get_output() -> Optional[str]:
-    """Get parser output (GUI interface function)"""
-    return _parser_wrapper.get_output()
+    return {
+        "running": _parser_wrapper.is_parser_running(),
+        "pid": _parser_wrapper.process.pid if _parser_wrapper.process else None
+    }
 
 
 def main():
     """Main function for testing the wrapper"""
-    print("Testing Improved Parser Wrapper v1.1")
->>>>>>> 72b14503
+    print("🧪 Testing Parser Wrapper")
     print("=" * 50)
 
     try:
@@ -522,32 +280,14 @@
         if start():
             print("Start successful")
 
-<<<<<<< HEAD
-            # Monitor for a bit
-            print("\n3. Monitoring parser for 30 seconds...")
-            for i in range(6):
-                time.sleep(5)
-                if not is_running():
-                    print("Parser finished early")
-                    break
-
-                status = get_status()
-                print(f"Status update {i+1}: running={status['running']}")
-
-                output = get_output()
-                if output:
-                    print(f"Output: {output}")
-=======
             # Let it run for a few seconds
             print("\n2. Letting parser run for 10 seconds...")
-            for i in range(10):
-                time.sleep(1)
-                status = get_status()
-                if not status['running']:
-                    print(f"Parser stopped unexpectedly (exit code: {status.get('exit_code')})")
-                    break
-                print(f"Running... ({i+1}/10) PID: {status.get('pid')}")
->>>>>>> 72b14503
+            time.sleep(10)
+
+            # Test status
+            print("\n3. Testing status...")
+            status = get_status()
+            print(f"Status: {status}")
 
             # Test stop
             if is_running():
@@ -557,19 +297,7 @@
                 else:
                     print("Stop failed")
             else:
-<<<<<<< HEAD
                 print("❌ Stop failed")
-
-            # Get final results
-            results = get_results()
-            if results:
-                print("\n5. Final results:")
-                for key, value in results.items():
-                    print(f"  {key}: {value}")
-
-=======
-                print("\n3. Parser already stopped")
->>>>>>> 72b14503
         else:
             print("Start failed")
 
